--- conflicted
+++ resolved
@@ -4,13 +4,8 @@
 use zksync_basic_types::{AccountTreeId, Address, U256};
 use zksync_contracts::{read_sys_contract_bytecode, ContractLanguage, SystemContractsRepo};
 use zksync_system_constants::{
-<<<<<<< HEAD
     BOOTLOADER_UTILITIES_ADDRESS, CODE_ORACLE_ADDRESS, COMPRESSOR_ADDRESS, EVENT_WRITER_ADDRESS,
-    P256VERIFY_PRECOMPILE_ADDRESS,
-=======
-    BOOTLOADER_UTILITIES_ADDRESS, COMPRESSOR_ADDRESS, EVENT_WRITER_ADDRESS,
-    PUBDATA_CHUNK_PUBLISHER_ADDRESS,
->>>>>>> 7522d15b
+    P256VERIFY_PRECOMPILE_ADDRESS, PUBDATA_CHUNK_PUBLISHER_ADDRESS,
 };
 
 use crate::{
@@ -30,11 +25,7 @@
 pub const TX_NONCE_INCREMENT: U256 = U256([1, 0, 0, 0]); // 1
 pub const DEPLOYMENT_NONCE_INCREMENT: U256 = U256([0, 0, 1, 0]); // 2^128
 
-<<<<<<< HEAD
-static SYSTEM_CONTRACT_LIST: [(&str, &str, Address, ContractLanguage); 22] = [
-=======
-static SYSTEM_CONTRACT_LIST: [(&str, &str, Address, ContractLanguage); 21] = [
->>>>>>> 7522d15b
+static SYSTEM_CONTRACT_LIST: [(&str, &str, Address, ContractLanguage); 23] = [
     (
         "",
         "AccountCodeStorage",
