//! Ethereum watcher polls the Ethereum node for PriorityQueue events.
//! New events are accepted to the zkSync network once they have the sufficient amount of L1 confirmations.
//!
//! Poll interval is configured using the `ETH_POLL_INTERVAL` constant.
//! Number of confirmations is configured using the `CONFIRMATIONS_FOR_ETH_EVENT` environment variable.

use anyhow::Context as _;
use tokio::{sync::watch, task::JoinHandle};

use std::time::Duration;

use zksync_config::constants::PRIORITY_EXPIRATION;
use zksync_config::ETHWatchConfig;
use zksync_dal::{ConnectionPool, StorageProcessor};
use zksync_eth_client::EthInterface;
use zksync_types::{
    web3::types::BlockNumber as Web3BlockNumber, Address, PriorityOpId, ProtocolVersionId,
};

mod client;
mod event_processors;
mod metrics;
#[cfg(test)]
mod tests;

use self::{
    client::{Error, EthClient, EthHttpQueryClient, RETRY_LIMIT},
    event_processors::{
        priority_ops::PriorityOpsEventProcessor, upgrades::UpgradesEventProcessor, EventProcessor,
    },
    metrics::{PollStage, METRICS},
};

#[derive(Debug)]
struct EthWatchState {
    last_seen_version_id: ProtocolVersionId,
    next_expected_priority_id: PriorityOpId,
    last_processed_ethereum_block: u64,
}

#[derive(Debug)]
pub struct EthWatch<W: EthClient + Sync> {
    client: W,
    poll_interval: Duration,
    event_processors: Vec<Box<dyn EventProcessor<W>>>,

    last_processed_ethereum_block: u64,
}

impl<W: EthClient + Sync> EthWatch<W> {
    pub async fn new(
        diamond_proxy_address: Address,
        mut client: W,
        pool: &ConnectionPool,
        poll_interval: Duration,
    ) -> Self {
        let mut storage = pool.access_storage_tagged("eth_watch").await.unwrap();

        let state = Self::initialize_state(&client, &mut storage).await;

        tracing::info!("initialized state: {:?}", state);

        let priority_ops_processor =
            PriorityOpsEventProcessor::new(state.next_expected_priority_id);
        let upgrades_processor =
            UpgradesEventProcessor::new(diamond_proxy_address, state.last_seen_version_id);
        let event_processors: Vec<Box<dyn EventProcessor<W>>> = vec![
            Box::new(priority_ops_processor),
            Box::new(upgrades_processor),
        ];

        let topics = event_processors
            .iter()
            .map(|p| p.relevant_topic())
            .collect();
        client.set_topics(topics);

        Self {
            client,
            poll_interval,
            event_processors,
            last_processed_ethereum_block: state.last_processed_ethereum_block,
        }
    }

    async fn initialize_state(client: &W, storage: &mut StorageProcessor<'_>) -> EthWatchState {
        let next_expected_priority_id: PriorityOpId = storage
            .transactions_dal()
            .last_priority_id()
            .await
            .map_or(PriorityOpId(0), |e| e + 1);

        let last_seen_version_id = storage
            .protocol_versions_dal()
            .last_version_id()
            .await
            .expect("Expected at least one (genesis) version to be present in DB");

        let last_processed_ethereum_block = match storage
            .transactions_dal()
            .get_last_processed_l1_block()
            .await
        {
            // There are some priority ops processed - start from the last processed eth block
            // but subtract 1 in case the server stopped mid-block.
            Some(block) => block.0.saturating_sub(1).into(),
            // There are no priority ops processed - to be safe, scan the last 50k blocks.
            None => client
                .finalized_block_number()
                .await
                .expect("cannot initialize eth watch: cannot get current ETH block")
                .saturating_sub(PRIORITY_EXPIRATION),
        };

        EthWatchState {
            next_expected_priority_id,
            last_seen_version_id,
            last_processed_ethereum_block,
        }
    }

    pub async fn run(
        &mut self,
        pool: ConnectionPool,
        stop_receiver: watch::Receiver<bool>,
    ) -> anyhow::Result<()> {
        let mut timer = tokio::time::interval(self.poll_interval);
        loop {
            if *stop_receiver.borrow() {
                tracing::info!("Stop signal received, eth_watch is shutting down");
                break;
            }

            timer.tick().await;
            METRICS.eth_poll.inc();

            let mut storage = pool.access_storage_tagged("eth_watch").await.unwrap();
            if let Err(error) = self.loop_iteration(&mut storage).await {
                // This is an error because otherwise we could potentially miss a priority operation
                // thus entering priority mode, which is not desired.
                tracing::error!("Failed to process new blocks {}", error);
                self.last_processed_ethereum_block =
                    Self::initialize_state(&self.client, &mut storage)
                        .await
                        .last_processed_ethereum_block;
            }
        }
        Ok(())
    }

    #[tracing::instrument(skip(self, storage))]
    async fn loop_iteration(&mut self, storage: &mut StorageProcessor<'_>) -> Result<(), Error> {
        let stage_latency = METRICS.poll_eth_node[&PollStage::Request].start();
        let to_block = self.client.finalized_block_number().await?;
        if to_block <= self.last_processed_ethereum_block {
            return Ok(());
        }

        let events = self
            .client
            .get_events(
                Web3BlockNumber::Number(self.last_processed_ethereum_block.into()),
                Web3BlockNumber::Number(to_block.into()),
                RETRY_LIMIT,
            )
            .await?;
        stage_latency.observe();

        for processor in self.event_processors.iter_mut() {
            processor
                .process_events(storage, &self.client, events.clone())
                .await?;
        }
        self.last_processed_ethereum_block = to_block;
        Ok(())
    }
}

pub async fn start_eth_watch<E: EthInterface + Send + Sync + 'static>(
    pool: ConnectionPool,
    eth_gateway: E,
<<<<<<< HEAD
    state_transition_chain_contract_addr: Address,
=======
    diamond_proxy_addr: Address,
    governance_addr: Address,
>>>>>>> 71ffe996
    stop_receiver: watch::Receiver<bool>,
) -> anyhow::Result<JoinHandle<anyhow::Result<()>>> {
    let eth_watch = ETHWatchConfig::from_env().context("ETHWatchConfig::from_env()")?;
    let eth_client = EthHttpQueryClient::new(
        eth_gateway,
<<<<<<< HEAD
        state_transition_chain_contract_addr,
=======
        diamond_proxy_addr,
        governance_addr,
>>>>>>> 71ffe996
        eth_watch.confirmations_for_eth_event,
    );

    let mut eth_watch = EthWatch::new(
        diamond_proxy_addr,
        eth_client,
        &pool,
        eth_watch.poll_interval(),
    )
    .await;

    Ok(tokio::spawn(async move {
        eth_watch.run(pool, stop_receiver).await
    }))
}<|MERGE_RESOLUTION|>--- conflicted
+++ resolved
@@ -179,23 +179,15 @@
 pub async fn start_eth_watch<E: EthInterface + Send + Sync + 'static>(
     pool: ConnectionPool,
     eth_gateway: E,
-<<<<<<< HEAD
     state_transition_chain_contract_addr: Address,
-=======
-    diamond_proxy_addr: Address,
     governance_addr: Address,
->>>>>>> 71ffe996
     stop_receiver: watch::Receiver<bool>,
 ) -> anyhow::Result<JoinHandle<anyhow::Result<()>>> {
     let eth_watch = ETHWatchConfig::from_env().context("ETHWatchConfig::from_env()")?;
     let eth_client = EthHttpQueryClient::new(
         eth_gateway,
-<<<<<<< HEAD
         state_transition_chain_contract_addr,
-=======
-        diamond_proxy_addr,
         governance_addr,
->>>>>>> 71ffe996
         eth_watch.confirmations_for_eth_event,
     );
 
