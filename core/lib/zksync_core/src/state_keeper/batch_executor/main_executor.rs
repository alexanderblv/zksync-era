use std::sync::Arc;

use async_trait::async_trait;
use multivm::{
    interface::{
        ExecutionResult, FinishedL1Batch, Halt, L1BatchEnv, L2BlockEnv, SystemEnv,
        VmExecutionResultAndLogs, VmInterface, VmInterfaceHistoryEnabled,
    },
    tracers::CallTracer,
    vm_latest::HistoryEnabled,
    MultiVMTracer, VmInstance,
};
use once_cell::sync::OnceCell;
use tokio::sync::{mpsc, watch};
use zksync_dal::{ConnectionPool, Core};
use zksync_state::{RocksdbStorage, StorageView, WriteStorage};
use zksync_types::{vm_trace::Call, Transaction};
use zksync_utils::bytecode::CompressedBytecodeInfo;

use super::{BatchExecutor, BatchExecutorHandle, Command, TxExecutionResult};
use crate::{
    metrics::{InteractionType, TxStage, APP_METRICS},
    state_keeper::{
        metrics::{TxExecutionStage, BATCH_TIP_METRICS, EXECUTOR_METRICS, KEEPER_METRICS},
        types::ExecutionMetricsForCriteria,
    },
};

/// The default implementation of [`BatchExecutor`].
/// Creates a "real" batch executor which maintains the VM (as opposed to the test builder which doesn't use the VM).
#[derive(Debug, Clone)]
pub struct MainBatchExecutor {
    state_keeper_db_path: String,
    pool: ConnectionPool<Core>,
    save_call_traces: bool,
    upload_witness_inputs_to_gcs: bool,
    enum_index_migration_chunk_size: usize,
    optional_bytecode_compression: bool,
}

impl MainBatchExecutor {
    pub fn new(
        state_keeper_db_path: String,
<<<<<<< HEAD
        pool: ConnectionPool,
=======
        pool: ConnectionPool<Core>,
        max_allowed_tx_gas_limit: U256,
>>>>>>> 1245005e
        save_call_traces: bool,
        upload_witness_inputs_to_gcs: bool,
        enum_index_migration_chunk_size: usize,
        optional_bytecode_compression: bool,
    ) -> Self {
        Self {
            state_keeper_db_path,
            pool,
            save_call_traces,
            upload_witness_inputs_to_gcs,
            enum_index_migration_chunk_size,
            optional_bytecode_compression,
        }
    }
}

#[async_trait]
impl BatchExecutor for MainBatchExecutor {
    async fn init_batch(
        &mut self,
        l1_batch_params: L1BatchEnv,
        system_env: SystemEnv,
        stop_receiver: &watch::Receiver<bool>,
    ) -> Option<BatchExecutorHandle> {
        let mut secondary_storage = RocksdbStorage::builder(self.state_keeper_db_path.as_ref())
            .await
            .expect("Failed initializing state keeper storage");
        secondary_storage.enable_enum_index_migration(self.enum_index_migration_chunk_size);
        let mut conn = self.pool.connection_tagged("state_keeper").await.unwrap();
        let secondary_storage = secondary_storage
            .synchronize(&mut conn, stop_receiver)
            .await
            .expect("Failed synchronizing secondary state keeper storage")?;

        // Since we process `BatchExecutor` commands one-by-one (the next command is never enqueued
        // until a previous command is processed), capacity 1 is enough for the commands channel.
        let (commands_sender, commands_receiver) = mpsc::channel(1);
        let executor = CommandReceiver {
            save_call_traces: self.save_call_traces,
            optional_bytecode_compression: self.optional_bytecode_compression,
            commands: commands_receiver,
        };
        let upload_witness_inputs_to_gcs = self.upload_witness_inputs_to_gcs;

        let handle = tokio::task::spawn_blocking(move || {
            executor.run(
                secondary_storage,
                l1_batch_params,
                system_env,
                upload_witness_inputs_to_gcs,
            )
        });
        Some(BatchExecutorHandle {
            handle,
            commands: commands_sender,
        })
    }
}

/// Implementation of the "primary" (non-test) batch executor.
/// Upon launch, it initializes the VM object with provided block context and properties, and keeps invoking the commands
/// sent to it one by one until the batch is finished.
///
/// One `CommandReceiver` can execute exactly one batch, so once the batch is sealed, a new `CommandReceiver` object must
/// be constructed.
#[derive(Debug)]
struct CommandReceiver {
    save_call_traces: bool,
    optional_bytecode_compression: bool,
    commands: mpsc::Receiver<Command>,
}

impl CommandReceiver {
    pub(super) fn run(
        mut self,
        secondary_storage: RocksdbStorage,
        l1_batch_params: L1BatchEnv,
        system_env: SystemEnv,
        upload_witness_inputs_to_gcs: bool,
    ) {
        tracing::info!("Starting executing batch #{:?}", &l1_batch_params.number);

        let storage_view = StorageView::new(secondary_storage).to_rc_ptr();

        let mut vm = VmInstance::new(l1_batch_params, system_env, storage_view.clone());

        while let Some(cmd) = self.commands.blocking_recv() {
            match cmd {
                Command::ExecuteTx(tx, resp) => {
                    let result = self.execute_tx(&tx, &mut vm);
                    resp.send(result).unwrap();
                }
                Command::RollbackLastTx(resp) => {
                    self.rollback_last_tx(&mut vm);
                    resp.send(()).unwrap();
                }
                Command::StartNextMiniblock(l2_block_env, resp) => {
                    self.start_next_miniblock(l2_block_env, &mut vm);
                    resp.send(()).unwrap();
                }
                Command::FinishBatch(resp) => {
                    let vm_block_result = self.finish_batch(&mut vm);
                    let witness_block_state = if upload_witness_inputs_to_gcs {
                        Some(storage_view.borrow_mut().witness_block_state())
                    } else {
                        None
                    };
                    resp.send((vm_block_result, witness_block_state)).unwrap();

                    // `storage_view` cannot be accessed while borrowed by the VM,
                    // so this is the only point at which storage metrics can be obtained
                    let metrics = storage_view.as_ref().borrow_mut().metrics();
                    EXECUTOR_METRICS.batch_storage_interaction_duration[&InteractionType::GetValue]
                        .observe(metrics.time_spent_on_get_value);
                    EXECUTOR_METRICS.batch_storage_interaction_duration[&InteractionType::SetValue]
                        .observe(metrics.time_spent_on_set_value);
                    return;
                }
            }
        }
        // State keeper can exit because of stop signal, so it's OK to exit mid-batch.
        tracing::info!("State keeper exited with an unfinished batch");
    }

    fn execute_tx<S: WriteStorage>(
        &self,
        tx: &Transaction,
        vm: &mut VmInstance<S, HistoryEnabled>,
    ) -> TxExecutionResult {
        // Save pre-`execute_next_tx` VM snapshot.
        vm.make_snapshot();

        // Execute the transaction.
        let latency = KEEPER_METRICS.tx_execution_time[&TxExecutionStage::Execution].start();
        let (tx_result, compressed_bytecodes, call_tracer_result) =
            if self.optional_bytecode_compression {
                self.execute_tx_in_vm_with_optional_compression(tx, vm)
            } else {
                self.execute_tx_in_vm(tx, vm)
            };
        latency.observe();
        APP_METRICS.processed_txs[&TxStage::StateKeeper].inc();
        APP_METRICS.processed_l1_txs[&TxStage::StateKeeper].inc_by(tx.is_l1().into());

        if let ExecutionResult::Halt { reason } = tx_result.result {
            return match reason {
                Halt::BootloaderOutOfGas => TxExecutionResult::BootloaderOutOfGasForTx,
                _ => TxExecutionResult::RejectedByVm { reason },
            };
        }

        let tx_metrics = ExecutionMetricsForCriteria::new(Some(tx), &tx_result);
        let gas_remaining = vm.gas_remaining();

        TxExecutionResult::Success {
            tx_result: Box::new(tx_result),
            tx_metrics: Box::new(tx_metrics),
            compressed_bytecodes,
            call_tracer_result,
            gas_remaining,
        }
    }

    fn rollback_last_tx<S: WriteStorage>(&self, vm: &mut VmInstance<S, HistoryEnabled>) {
        let latency = KEEPER_METRICS.tx_execution_time[&TxExecutionStage::TxRollback].start();
        vm.rollback_to_the_latest_snapshot();
        latency.observe();
    }

    fn start_next_miniblock<S: WriteStorage>(
        &self,
        l2_block_env: L2BlockEnv,
        vm: &mut VmInstance<S, HistoryEnabled>,
    ) {
        vm.start_new_l2_block(l2_block_env);
    }

    fn finish_batch<S: WriteStorage>(
        &self,
        vm: &mut VmInstance<S, HistoryEnabled>,
    ) -> FinishedL1Batch {
        // The vm execution was paused right after the last transaction was executed.
        // There is some post-processing work that the VM needs to do before the block is fully processed.
        let result = vm.finish_batch();
        if result.block_tip_execution_result.result.is_failed() {
            panic!(
                "VM must not fail when finalizing block: {:#?}",
                result.block_tip_execution_result.result
            );
        }

        BATCH_TIP_METRICS.observe(&result.block_tip_execution_result);
        result
    }

    fn execute_tx_in_vm_with_optional_compression<S: WriteStorage>(
        &self,
        tx: &Transaction,
        vm: &mut VmInstance<S, HistoryEnabled>,
    ) -> (
        VmExecutionResultAndLogs,
        Vec<CompressedBytecodeInfo>,
        Vec<Call>,
    ) {
        // Note, that the space where we can put the calldata for compressing transactions
        // is limited and the transactions do not pay for taking it.
        // In order to not let the accounts spam the space of compressed bytecodes with bytecodes
        // that will not be published (e.g. due to out of gas), we use the following scheme:
        // We try to execute the transaction with compressed bytecodes.
        // If it fails and the compressed bytecodes have not been published,
        // it means that there is no sense in polluting the space of compressed bytecodes,
        // and so we re-execute the transaction, but without compression.

        // Saving the snapshot before executing
        vm.make_snapshot();

        let call_tracer_result = Arc::new(OnceCell::default());
        let tracer = if self.save_call_traces {
            vec![CallTracer::new(call_tracer_result.clone()).into_tracer_pointer()]
        } else {
            vec![]
        };

        if let (Ok(()), result) =
            vm.inspect_transaction_with_bytecode_compression(tracer.into(), tx.clone(), true)
        {
            let compressed_bytecodes = vm.get_last_tx_compressed_bytecodes();
            vm.pop_snapshot_no_rollback();

            let trace = Arc::try_unwrap(call_tracer_result)
                .unwrap()
                .take()
                .unwrap_or_default();
            return (result, compressed_bytecodes, trace);
        }
        vm.rollback_to_the_latest_snapshot();

        let call_tracer_result = Arc::new(OnceCell::default());
        let tracer = if self.save_call_traces {
            vec![CallTracer::new(call_tracer_result.clone()).into_tracer_pointer()]
        } else {
            vec![]
        };

        let result =
            vm.inspect_transaction_with_bytecode_compression(tracer.into(), tx.clone(), false);
        result
            .0
            .expect("Compression can't fail if we don't apply it");
        let compressed_bytecodes = vm.get_last_tx_compressed_bytecodes();

        // TODO implement tracer manager which will be responsible
        // for collecting result from all tracers and save it to the database
        let trace = Arc::try_unwrap(call_tracer_result)
            .unwrap()
            .take()
            .unwrap_or_default();
        (result.1, compressed_bytecodes, trace)
    }

    // Err when transaction is rejected.
    // `Ok(TxExecutionStatus::Success)` when the transaction succeeded
    // `Ok(TxExecutionStatus::Failure)` when the transaction failed.
    // Note that failed transactions are considered properly processed and are included in blocks
    fn execute_tx_in_vm<S: WriteStorage>(
        &self,
        tx: &Transaction,
        vm: &mut VmInstance<S, HistoryEnabled>,
    ) -> (
        VmExecutionResultAndLogs,
        Vec<CompressedBytecodeInfo>,
        Vec<Call>,
    ) {
        let call_tracer_result = Arc::new(OnceCell::default());
        let tracer = if self.save_call_traces {
            vec![CallTracer::new(call_tracer_result.clone()).into_tracer_pointer()]
        } else {
            vec![]
        };

        let (published_bytecodes, mut result) =
            vm.inspect_transaction_with_bytecode_compression(tracer.into(), tx.clone(), true);
        if published_bytecodes.is_ok() {
            let compressed_bytecodes = vm.get_last_tx_compressed_bytecodes();

            let trace = Arc::try_unwrap(call_tracer_result)
                .unwrap()
                .take()
                .unwrap_or_default();
            (result, compressed_bytecodes, trace)
        } else {
            // Transaction failed to publish bytecodes, we reject it so initiator doesn't pay fee.
            result.result = ExecutionResult::Halt {
                reason: Halt::FailedToPublishCompressedBytecodes,
            };
            (result, Default::default(), Default::default())
        }
    }
}<|MERGE_RESOLUTION|>--- conflicted
+++ resolved
@@ -41,12 +41,7 @@
 impl MainBatchExecutor {
     pub fn new(
         state_keeper_db_path: String,
-<<<<<<< HEAD
-        pool: ConnectionPool,
-=======
         pool: ConnectionPool<Core>,
-        max_allowed_tx_gas_limit: U256,
->>>>>>> 1245005e
         save_call_traces: bool,
         upload_witness_inputs_to_gcs: bool,
         enum_index_migration_chunk_size: usize,
