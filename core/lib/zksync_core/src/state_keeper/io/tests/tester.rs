//! Testing harness for the IO.

use std::{sync::Arc, time::Duration};

use multivm::vm_latest::constants::BLOCK_GAS_LIMIT;
use zksync_config::{configs::chain::StateKeeperConfig, GasAdjusterConfig};
use zksync_contracts::BaseSystemContracts;
use zksync_dal::ConnectionPool;
use zksync_eth_client::clients::mock::MockEthereum;
use zksync_object_store::ObjectStoreFactory;
use zksync_types::{
    block::{L1BatchHeader, MiniblockHeader},
    fee_model::{BatchFeeInput, MainNodeFeeModelConfig},
    protocol_version::L1VerifierConfig,
    system_contracts::get_system_smart_contracts,
    Address, L1BatchNumber, L2ChainId, MiniblockNumber, PriorityOpId, ProtocolVersionId, H256,
};

use crate::{
    fee_model::MainNodeFeeInputProvider,
    genesis::create_genesis_l1_batch,
    l1_gas_price::GasAdjuster,
    state_keeper::{io::MiniblockSealer, tests::create_transaction, MempoolGuard, MempoolIO},
};

#[derive(Debug)]
pub(super) struct Tester {
    base_system_contracts: BaseSystemContracts,
    current_timestamp: u64,
}

impl Tester {
    pub(super) fn new() -> Self {
        let base_system_contracts = BaseSystemContracts::load_from_disk();
        Self {
            base_system_contracts,
            current_timestamp: 0,
        }
    }

    pub(super) async fn create_gas_adjuster(&self) -> GasAdjuster<MockEthereum> {
        let eth_client =
            MockEthereum::default().with_fee_history(vec![0, 4, 6, 8, 7, 5, 5, 8, 10, 9]);

        let gas_adjuster_config = GasAdjusterConfig {
            default_priority_fee_per_gas: 10,
            max_base_fee_samples: 10,
            pricing_formula_parameter_a: 1.0,
            pricing_formula_parameter_b: 1.0,
            internal_l1_pricing_multiplier: 1.0,
            internal_enforced_l1_gas_price: None,
            poll_period: 10,
            max_l1_gas_price: None,
        };

        GasAdjuster::new(eth_client, gas_adjuster_config)
            .await
            .unwrap()
    }

    pub(super) async fn create_batch_fee_provider(
        &self,
    ) -> MainNodeFeeInputProvider<GasAdjuster<MockEthereum>> {
        let gas_adjuster = Arc::new(self.create_gas_adjuster().await);

        MainNodeFeeInputProvider::new(gas_adjuster, MainNodeFeeModelConfig::default())
    }

    // Constant value to be used both in tests and inside of the IO.
    pub(super) fn minimal_l2_gas_price(&self) -> u64 {
        100
    }

    pub(super) async fn create_test_mempool_io(
        &self,
        pool: ConnectionPool,
        miniblock_sealer_capacity: usize,
<<<<<<< HEAD
    ) -> (
        MempoolIO<MainNodeFeeInputProvider<GasAdjuster<MockEthereum>>>,
        MempoolGuard,
    ) {
=======
    ) -> (MempoolIO, MempoolGuard) {
>>>>>>> 0e2bc561
        let gas_adjuster = Arc::new(self.create_gas_adjuster().await);
        let batch_fee_input_provider =
            MainNodeFeeInputProvider::new(gas_adjuster, Default::default());

        let mempool = MempoolGuard::new(PriorityOpId(0), 100);
        let (miniblock_sealer, miniblock_sealer_handle) =
            MiniblockSealer::new(pool.clone(), miniblock_sealer_capacity);
        tokio::spawn(miniblock_sealer.run());

        let config = StateKeeperConfig {
            minimal_l2_gas_price: self.minimal_l2_gas_price(),
            virtual_blocks_interval: 1,
            virtual_blocks_per_miniblock: 1,
            ..StateKeeperConfig::default()
        };
        let object_store = ObjectStoreFactory::mock().create_store().await;
        let l2_erc20_bridge_addr = Address::repeat_byte(0x5a); // Isn't relevant.
        let io = MempoolIO::new(
            mempool.clone(),
            object_store,
            miniblock_sealer_handle,
            Arc::new(batch_fee_input_provider),
            pool,
            &config,
            Duration::from_secs(1),
            l2_erc20_bridge_addr,
            BLOCK_GAS_LIMIT,
            L2ChainId::from(270),
        )
        .await;

        (io, mempool)
    }

    pub(super) fn set_timestamp(&mut self, timestamp: u64) {
        self.current_timestamp = timestamp;
    }

    pub(super) async fn genesis(&self, pool: &ConnectionPool) {
        let mut storage = pool.access_storage_tagged("state_keeper").await.unwrap();
        if storage.blocks_dal().is_genesis_needed().await.unwrap() {
            create_genesis_l1_batch(
                &mut storage,
                Address::repeat_byte(0x01),
                L2ChainId::from(270),
                ProtocolVersionId::latest(),
                &self.base_system_contracts,
                &get_system_smart_contracts(),
                L1VerifierConfig::default(),
                Address::zero(),
            )
            .await;
        }
    }

    pub(super) async fn insert_miniblock(
        &self,
        pool: &ConnectionPool,
        number: u32,
        base_fee_per_gas: u64,
        fee_input: BatchFeeInput,
    ) {
        let mut storage = pool.access_storage_tagged("state_keeper").await.unwrap();
        storage
            .blocks_dal()
            .insert_miniblock(&MiniblockHeader {
                number: MiniblockNumber(number),
                timestamp: self.current_timestamp,
                hash: H256::default(),
                l1_tx_count: 0,
                l2_tx_count: 0,
                base_fee_per_gas,
                batch_fee_input: fee_input,
                base_system_contracts_hashes: self.base_system_contracts.hashes(),
                protocol_version: Some(ProtocolVersionId::latest()),
                virtual_blocks: 0,
            })
            .await
            .unwrap();
    }

    pub(super) async fn insert_sealed_batch(&self, pool: &ConnectionPool, number: u32) {
        let mut batch_header = L1BatchHeader::new(
            L1BatchNumber(number),
            self.current_timestamp,
            Address::default(),
            self.base_system_contracts.hashes(),
            Default::default(),
        );
        batch_header.is_finished = true;

        let mut storage = pool.access_storage_tagged("state_keeper").await.unwrap();
        storage
            .blocks_dal()
            .insert_l1_batch(&batch_header, &[], Default::default(), &[], &[])
            .await
            .unwrap();
        storage
            .blocks_dal()
            .mark_miniblocks_as_executed_in_l1_batch(batch_header.number)
            .await
            .unwrap();
        storage
            .blocks_dal()
            .set_l1_batch_hash(batch_header.number, H256::default())
            .await
            .unwrap();
    }

    pub(super) fn insert_tx(
        &self,
        guard: &mut MempoolGuard,
        fee_per_gas: u64,
        gas_per_pubdata: u32,
    ) {
        let tx = create_transaction(fee_per_gas, gas_per_pubdata);
        guard.insert(vec![tx], Default::default());
    }
}<|MERGE_RESOLUTION|>--- conflicted
+++ resolved
@@ -75,14 +75,7 @@
         &self,
         pool: ConnectionPool,
         miniblock_sealer_capacity: usize,
-<<<<<<< HEAD
-    ) -> (
-        MempoolIO<MainNodeFeeInputProvider<GasAdjuster<MockEthereum>>>,
-        MempoolGuard,
-    ) {
-=======
     ) -> (MempoolIO, MempoolGuard) {
->>>>>>> 0e2bc561
         let gas_adjuster = Arc::new(self.create_gas_adjuster().await);
         let batch_fee_input_provider =
             MainNodeFeeInputProvider::new(gas_adjuster, Default::default());
