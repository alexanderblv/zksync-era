--- conflicted
+++ resolved
@@ -40,12 +40,7 @@
 
 /// Runs the migration for non-pending miniblocks. Should be run as a background task.
 pub(crate) async fn migrate_miniblocks(
-<<<<<<< HEAD
-    pool: ConnectionPool,
-=======
     pool: ConnectionPool<Core>,
-    last_miniblock: MiniblockNumber,
->>>>>>> 1245005e
     stop_receiver: watch::Receiver<bool>,
 ) -> anyhow::Result<()> {
     // `migrate_miniblocks_inner` assumes that miniblocks start from the genesis (i.e., no snapshot recovery).
