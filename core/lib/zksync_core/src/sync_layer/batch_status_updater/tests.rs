--- conflicted
+++ resolved
@@ -6,12 +6,7 @@
 use test_casing::{test_casing, Product};
 use tokio::sync::{watch, Mutex};
 use zksync_contracts::BaseSystemContractsHashes;
-<<<<<<< HEAD
 use zksync_types::{Address, ProtocolVersionId};
-=======
-use zksync_dal::Connection;
-use zksync_types::{Address, L2ChainId, ProtocolVersionId};
->>>>>>> b82d093a
 
 use super::*;
 use crate::{
@@ -229,15 +224,9 @@
 
 #[tokio::test]
 async fn updater_cursor_for_storage_with_genesis_block() {
-<<<<<<< HEAD
     let pool = ConnectionPool::test_pool().await;
     let mut storage = pool.access_storage().await.unwrap();
     insert_genesis_batch(&mut storage, &GenesisParams::mock())
-=======
-    let pool = ConnectionPool::<Core>::test_pool().await;
-    let mut storage = pool.connection().await.unwrap();
-    ensure_genesis_state(&mut storage, L2ChainId::default(), &GenesisParams::mock())
->>>>>>> b82d093a
         .await
         .unwrap();
     for number in [1, 2] {
