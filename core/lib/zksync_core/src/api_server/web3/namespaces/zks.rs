use std::{collections::HashMap, convert::TryInto};

<<<<<<< HEAD
use zksync_dal::StorageProcessorWrapper;
=======
use anyhow::Context as _;
use zksync_dal::StorageProcessor;
>>>>>>> bc9c2b98
use zksync_mini_merkle_tree::MiniMerkleTree;
use zksync_system_constants::DEFAULT_L2_TX_GAS_PER_PUBDATA_BYTE;
use zksync_types::{
    api::{
        BlockDetails, BridgeAddresses, GetLogsFilter, L1BatchDetails, L2ToL1LogProof, Proof,
        ProtocolVersion, StorageProof, TransactionDetails,
    },
    fee::Fee,
    fee_model::FeeParams,
    l1::L1Tx,
    l2::L2Tx,
    l2_to_l1_log::{l2_to_l1_logs_tree_size, L2ToL1Log},
    tokens::ETHEREUM_ADDRESS,
    transaction_request::CallRequest,
    utils::storage_key_for_standard_token_balance,
    AccountTreeId, L1BatchNumber, MiniblockNumber, ProtocolVersionId, StorageKey, Transaction,
    L1_MESSENGER_ADDRESS, L2_ETH_TOKEN_ADDRESS, REQUIRED_L1_TO_L2_GAS_PER_PUBDATA_BYTE, U256, U64,
};
use zksync_utils::{address_to_h256, h256_to_u256};
use zksync_web3_decl::{
    error::Web3Error,
    types::{Address, Token, H256},
};

use crate::api_server::{
    tree::TreeApiClient,
    web3::{backend_jsonrpsee::MethodTracer, RpcState},
};

#[derive(Debug)]
pub(crate) struct ZksNamespace {
    state: RpcState,
}

impl ZksNamespace {
    pub fn new(state: RpcState) -> Self {
        Self { state }
    }

<<<<<<< HEAD
    async fn access_storage(
        &self,
        method_name: &'static str,
    ) -> Result<StorageProcessorWrapper<'_>, Web3Error> {
        self.state
=======
    pub(crate) fn current_method(&self) -> &MethodTracer {
        &self.state.current_method
    }

    async fn access_storage(&self) -> Result<StorageProcessor<'_>, Web3Error> {
        Ok(self
            .state
>>>>>>> bc9c2b98
            .connection_pool
            .access_storage_tagged("api")
            .await?)
    }

    #[tracing::instrument(skip(self, request))]
    pub async fn estimate_fee_impl(&self, request: CallRequest) -> Result<Fee, Web3Error> {
        let mut request_with_gas_per_pubdata_overridden = request;
        self.state
            .set_nonce_for_call_request(&mut request_with_gas_per_pubdata_overridden)
            .await?;

        if let Some(ref mut eip712_meta) = request_with_gas_per_pubdata_overridden.eip712_meta {
            eip712_meta.gas_per_pubdata = U256::from(DEFAULT_L2_TX_GAS_PER_PUBDATA_BYTE);
        }

        let mut tx = L2Tx::from_request(
            request_with_gas_per_pubdata_overridden.into(),
            self.state.api_config.max_tx_size,
        )?;

        // When we're estimating fee, we are trying to deduce values related to fee, so we should
        // not consider provided ones.
        tx.common_data.fee.max_priority_fee_per_gas = 0u64.into();
        tx.common_data.fee.gas_per_pubdata_limit = U256::from(DEFAULT_L2_TX_GAS_PER_PUBDATA_BYTE);
        self.estimate_fee(tx.into()).await
    }

    #[tracing::instrument(skip(self, request))]
    pub async fn estimate_l1_to_l2_gas_impl(
        &self,
        request: CallRequest,
    ) -> Result<U256, Web3Error> {
        let mut request_with_gas_per_pubdata_overridden = request;
        // When we're estimating fee, we are trying to deduce values related to fee, so we should
        // not consider provided ones.
        if let Some(ref mut eip712_meta) = request_with_gas_per_pubdata_overridden.eip712_meta {
            if eip712_meta.gas_per_pubdata == U256::zero() {
                eip712_meta.gas_per_pubdata = REQUIRED_L1_TO_L2_GAS_PER_PUBDATA_BYTE.into();
            }
        }

        let tx: L1Tx = request_with_gas_per_pubdata_overridden
            .try_into()
            .map_err(Web3Error::SerializationError)?;

        let fee = self.estimate_fee(tx.into()).await?;
        Ok(fee.gas_limit)
    }

    async fn estimate_fee(&self, tx: Transaction) -> Result<Fee, Web3Error> {
        let scale_factor = self.state.api_config.estimate_gas_scale_factor;
        let acceptable_overestimation =
            self.state.api_config.estimate_gas_acceptable_overestimation;

        Ok(self
            .state
            .tx_sender
            .get_txs_fee_in_wei(tx, scale_factor, acceptable_overestimation)
            .await?)
    }

    #[tracing::instrument(skip(self))]
    pub fn get_bridgehub_contract_impl(&self) -> Option<Address> {
        self.state.api_config.bridgehub_proxy_addr
    }

    #[tracing::instrument(skip(self))]
    pub fn get_main_contract_impl(&self) -> Address {
        self.state.api_config.diamond_proxy_addr
    }

    #[tracing::instrument(skip(self))]
    pub fn get_testnet_paymaster_impl(&self) -> Option<Address> {
        self.state.api_config.l2_testnet_paymaster_addr
    }

    #[tracing::instrument(skip(self))]
    pub fn get_bridge_contracts_impl(&self) -> BridgeAddresses {
        self.state.api_config.bridge_addresses.clone()
    }

    #[tracing::instrument(skip(self))]
    pub fn l1_chain_id_impl(&self) -> U64 {
        U64::from(*self.state.api_config.l1_chain_id)
    }

    #[tracing::instrument(skip(self))]
    pub async fn get_confirmed_tokens_impl(
        &self,
        from: u32,
        limit: u8,
    ) -> Result<Vec<Token>, Web3Error> {
        let mut storage = self.access_storage().await?;
        let tokens = storage
            .tokens_web3_dal()
            .get_well_known_tokens()
            .await
            .context("get_well_known_tokens")?;

        let tokens = tokens
            .into_iter()
            .skip(from as usize)
            .take(limit.into())
            .map(|token_info| Token {
                l1_address: token_info.l1_address,
                l2_address: token_info.l2_address,
                name: token_info.metadata.name,
                symbol: token_info.metadata.symbol,
                decimals: token_info.metadata.decimals,
            })
            .collect();
        Ok(tokens)
    }

    #[tracing::instrument(skip(self))]
    pub async fn get_all_account_balances_impl(
        &self,
        address: Address,
    ) -> Result<HashMap<Address, U256>, Web3Error> {
        let mut storage = self.access_storage().await?;
        let tokens = storage
            .tokens_dal()
            .get_all_l2_token_addresses()
            .await
            .context("get_all_l2_token_addresses")?;
        let hashed_balance_keys = tokens.iter().map(|&token_address| {
            let token_account = AccountTreeId::new(if token_address == ETHEREUM_ADDRESS {
                L2_ETH_TOKEN_ADDRESS
            } else {
                token_address
            });
            let hashed_key =
                storage_key_for_standard_token_balance(token_account, &address).hashed_key();
            (hashed_key, (hashed_key, token_address))
        });
        let (hashed_balance_keys, hashed_key_to_token_address): (Vec<_>, HashMap<_, _>) =
            hashed_balance_keys.unzip();

        let balance_values = storage
            .storage_web3_dal()
            .get_values(&hashed_balance_keys)
            .await
            .context("get_values")?;

        let balances = balance_values
            .into_iter()
            .filter_map(|(hashed_key, balance)| {
                let balance = h256_to_u256(balance);
                if balance.is_zero() {
                    return None;
                }
                Some((hashed_key_to_token_address[&hashed_key], balance))
            })
            .collect();
        Ok(balances)
    }

    #[tracing::instrument(skip(self))]
    pub async fn get_l2_to_l1_msg_proof_impl(
        &self,
        block_number: MiniblockNumber,
        sender: Address,
        msg: H256,
        l2_log_position: Option<usize>,
    ) -> Result<Option<L2ToL1LogProof>, Web3Error> {
        self.state.start_info.ensure_not_pruned(block_number)?;
        let mut storage = self.access_storage().await?;
        let Some(l1_batch_number) = storage
            .blocks_web3_dal()
            .get_l1_batch_number_of_miniblock(block_number)
            .await
            .context("get_l1_batch_number_of_miniblock")?
        else {
            return Ok(None);
        };
        let (first_miniblock_of_l1_batch, _) = storage
            .blocks_web3_dal()
            .get_miniblock_range_of_l1_batch(l1_batch_number)
            .await
            .context("get_miniblock_range_of_l1_batch")?
            .context("L1 batch should contain at least one miniblock")?;

        // Position of l1 log in L1 batch relative to logs with identical data
        let l1_log_relative_position = if let Some(l2_log_position) = l2_log_position {
            let logs = storage
                .events_web3_dal()
                .get_logs(
                    GetLogsFilter {
                        from_block: first_miniblock_of_l1_batch,
                        to_block: block_number,
                        addresses: vec![L1_MESSENGER_ADDRESS],
                        topics: vec![(2, vec![address_to_h256(&sender)]), (3, vec![msg])],
                    },
                    self.state.api_config.req_entities_limit,
                )
                .await
                .context("get_logs")?;
            let maybe_pos = logs.iter().position(|event| {
                event.block_number == Some(block_number.0.into())
                    && event.log_index == Some(l2_log_position.into())
            });
            match maybe_pos {
                Some(pos) => pos,
                None => return Ok(None),
            }
        } else {
            0
        };

        let log_proof = self
            .get_l2_to_l1_log_proof_inner(
                &mut storage,
                l1_batch_number,
                l1_log_relative_position,
                |log| {
                    log.sender == L1_MESSENGER_ADDRESS
                        && log.key == address_to_h256(&sender)
                        && log.value == msg
                },
            )
            .await?;
        Ok(log_proof)
    }

    async fn get_l2_to_l1_log_proof_inner(
        &self,
<<<<<<< HEAD
        method_name: &'static str,
        storage: &mut StorageProcessorWrapper<'_>,
=======
        storage: &mut StorageProcessor<'_>,
>>>>>>> bc9c2b98
        l1_batch_number: L1BatchNumber,
        index_in_filtered_logs: usize,
        log_filter: impl Fn(&L2ToL1Log) -> bool,
    ) -> Result<Option<L2ToL1LogProof>, Web3Error> {
        let all_l1_logs_in_batch = storage
            .blocks_web3_dal()
            .get_l2_to_l1_logs(l1_batch_number)
            .await
            .context("get_l2_to_l1_logs")?;

        let Some((l1_log_index, _)) = all_l1_logs_in_batch
            .iter()
            .enumerate()
            .filter(|(_, log)| log_filter(log))
            .nth(index_in_filtered_logs)
        else {
            return Ok(None);
        };

        let Some(batch) = storage
            .blocks_dal()
            .get_l1_batch_header(l1_batch_number)
            .await
            .context("get_l1_batch_header")?
        else {
            return Ok(None);
        };

        let merkle_tree_leaves = all_l1_logs_in_batch.iter().map(L2ToL1Log::to_bytes);

        let protocol_version = batch
            .protocol_version
            .unwrap_or_else(ProtocolVersionId::last_potentially_undefined);
        let tree_size = l2_to_l1_logs_tree_size(protocol_version);

        let (root, proof) = MiniMerkleTree::new(merkle_tree_leaves, Some(tree_size))
            .merkle_root_and_path(l1_log_index);
        Ok(Some(L2ToL1LogProof {
            proof,
            root,
            id: l1_log_index as u32,
        }))
    }

    #[tracing::instrument(skip(self))]
    pub async fn get_l2_to_l1_log_proof_impl(
        &self,
        tx_hash: H256,
        index: Option<usize>,
    ) -> Result<Option<L2ToL1LogProof>, Web3Error> {
        let mut storage = self.access_storage().await?;
        let Some((l1_batch_number, l1_batch_tx_index)) = storage
            .blocks_web3_dal()
            .get_l1_batch_info_for_tx(tx_hash)
            .await
            .context("get_l1_batch_info_for_tx")?
        else {
            return Ok(None);
        };

        let log_proof = self
            .get_l2_to_l1_log_proof_inner(
                &mut storage,
                l1_batch_number,
                index.unwrap_or(0),
                |log| log.tx_number_in_block == l1_batch_tx_index,
            )
            .await?;
        Ok(log_proof)
    }

    #[tracing::instrument(skip(self))]
    pub async fn get_l1_batch_number_impl(&self) -> Result<U64, Web3Error> {
        let mut storage = self.access_storage().await?;
        let l1_batch_number = storage
            .blocks_dal()
            .get_sealed_l1_batch_number()
            .await
            .context("get_sealed_l1_batch_number")?
            .ok_or(Web3Error::NoBlock)?;
        Ok(l1_batch_number.0.into())
    }

    #[tracing::instrument(skip(self))]
    pub async fn get_miniblock_range_impl(
        &self,
        batch: L1BatchNumber,
    ) -> Result<Option<(U64, U64)>, Web3Error> {
        self.state.start_info.ensure_not_pruned(batch)?;
        let mut storage = self.access_storage().await?;
        let range = storage
            .blocks_web3_dal()
            .get_miniblock_range_of_l1_batch(batch)
            .await
            .context("get_miniblock_range_of_l1_batch")?;
        Ok(range.map(|(min, max)| (U64::from(min.0), U64::from(max.0))))
    }

    #[tracing::instrument(skip(self))]
    pub async fn get_block_details_impl(
        &self,
        block_number: MiniblockNumber,
    ) -> Result<Option<BlockDetails>, Web3Error> {
        self.state.start_info.ensure_not_pruned(block_number)?;
        let mut storage = self.access_storage().await?;
        Ok(storage
            .blocks_web3_dal()
            .get_block_details(block_number)
            .await
            .context("get_block_details")?)
    }

    #[tracing::instrument(skip(self))]
    pub async fn get_raw_block_transactions_impl(
        &self,
        block_number: MiniblockNumber,
    ) -> Result<Vec<Transaction>, Web3Error> {
        self.state.start_info.ensure_not_pruned(block_number)?;
        let mut storage = self.access_storage().await?;
        Ok(storage
            .transactions_web3_dal()
            .get_raw_miniblock_transactions(block_number)
            .await
            .context("get_raw_miniblock_transactions")?)
    }

    #[tracing::instrument(skip(self))]
    pub async fn get_transaction_details_impl(
        &self,
        hash: H256,
    ) -> Result<Option<TransactionDetails>, Web3Error> {
        let mut storage = self.access_storage().await?;
        let mut tx_details = storage
            .transactions_web3_dal()
            .get_transaction_details(hash)
            .await
            .context("get_transaction_details")?;
        drop(storage);

        if tx_details.is_none() {
            tx_details = self.state.tx_sink().lookup_tx_details(hash).await?;
        }
        Ok(tx_details)
    }

    #[tracing::instrument(skip(self))]
    pub async fn get_l1_batch_details_impl(
        &self,
        batch_number: L1BatchNumber,
    ) -> Result<Option<L1BatchDetails>, Web3Error> {
        self.state.start_info.ensure_not_pruned(batch_number)?;
        let mut storage = self.access_storage().await?;
        Ok(storage
            .blocks_web3_dal()
            .get_l1_batch_details(batch_number)
            .await
            .context("get_l1_batch_details")?)
    }

    #[tracing::instrument(skip(self))]
    pub async fn get_bytecode_by_hash_impl(
        &self,
        hash: H256,
    ) -> Result<Option<Vec<u8>>, Web3Error> {
        let mut storage = self.access_storage().await?;
        Ok(storage
            .factory_deps_dal()
            .get_factory_dep(hash)
            .await
            .context("get_factory_dep")?)
    }

    #[tracing::instrument(skip(self))]
    pub async fn get_l1_gas_price_impl(&self) -> U64 {
        let gas_price = self
            .state
            .tx_sender
            .0
            .batch_fee_input_provider
            .get_batch_fee_input()
            .await
            .l1_gas_price();
        gas_price.into()
    }

    #[tracing::instrument(skip(self))]
    pub fn get_fee_params_impl(&self) -> FeeParams {
        self.state
            .tx_sender
            .0
            .batch_fee_input_provider
            .get_fee_model_params()
    }

    #[tracing::instrument(skip(self))]
    pub async fn get_protocol_version_impl(
        &self,
        version_id: Option<u16>,
    ) -> Result<Option<ProtocolVersion>, Web3Error> {
        let mut storage = self.access_storage().await?;
        let protocol_version = match version_id {
            Some(id) => {
                storage
                    .protocol_versions_web3_dal()
                    .get_protocol_version_by_id(id)
                    .await
            }
            None => Some(
                storage
                    .protocol_versions_web3_dal()
                    .get_latest_protocol_version()
                    .await,
            ),
        };
        Ok(protocol_version)
    }

    #[tracing::instrument(skip_all)]
    pub async fn get_proofs_impl(
        &self,
        address: Address,
        keys: Vec<H256>,
        l1_batch_number: L1BatchNumber,
    ) -> Result<Proof, Web3Error> {
        self.state.start_info.ensure_not_pruned(l1_batch_number)?;
        let hashed_keys = keys
            .iter()
            .map(|key| StorageKey::new(AccountTreeId::new(address), *key).hashed_key_u256())
            .collect();
        let proofs = self
            .state
            .tree_api
            .as_ref()
            .ok_or(Web3Error::TreeApiUnavailable)?
            .get_proofs(l1_batch_number, hashed_keys)
            .await
            .context("get_proofs")?;

        let storage_proof = proofs
            .into_iter()
            .zip(keys)
            .map(|(proof, key)| StorageProof {
                key,
                proof: proof.merkle_path,
                value: proof.value,
                index: proof.index,
            })
            .collect();

        Ok(Proof {
            address,
            storage_proof,
        })
    }
}<|MERGE_RESOLUTION|>--- conflicted
+++ resolved
@@ -1,11 +1,7 @@
 use std::{collections::HashMap, convert::TryInto};
 
-<<<<<<< HEAD
+use anyhow::Context as _;
 use zksync_dal::StorageProcessorWrapper;
-=======
-use anyhow::Context as _;
-use zksync_dal::StorageProcessor;
->>>>>>> bc9c2b98
 use zksync_mini_merkle_tree::MiniMerkleTree;
 use zksync_system_constants::DEFAULT_L2_TX_GAS_PER_PUBDATA_BYTE;
 use zksync_types::{
@@ -45,21 +41,13 @@
         Self { state }
     }
 
-<<<<<<< HEAD
-    async fn access_storage(
-        &self,
-        method_name: &'static str,
-    ) -> Result<StorageProcessorWrapper<'_>, Web3Error> {
-        self.state
-=======
     pub(crate) fn current_method(&self) -> &MethodTracer {
         &self.state.current_method
     }
 
-    async fn access_storage(&self) -> Result<StorageProcessor<'_>, Web3Error> {
+    async fn access_storage(&self) -> Result<StorageProcessorWrapper<'_>, Web3Error> {
         Ok(self
             .state
->>>>>>> bc9c2b98
             .connection_pool
             .access_storage_tagged("api")
             .await?)
@@ -287,12 +275,7 @@
 
     async fn get_l2_to_l1_log_proof_inner(
         &self,
-<<<<<<< HEAD
-        method_name: &'static str,
         storage: &mut StorageProcessorWrapper<'_>,
-=======
-        storage: &mut StorageProcessor<'_>,
->>>>>>> bc9c2b98
         l1_batch_number: L1BatchNumber,
         index_in_filtered_logs: usize,
         log_filter: impl Fn(&L2ToL1Log) -> bool,
