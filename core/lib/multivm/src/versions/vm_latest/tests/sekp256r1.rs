use std::convert::TryInto;

use zk_evm_1_4_1::k256::elliptic_curve::sec1::FromEncodedPoint;
use zk_evm_1_5_0::zkevm_opcode_defs::p256;
use zksync_system_constants::{L2_ETH_TOKEN_ADDRESS, P256VERIFY_PRECOMPILE_ADDRESS};
use zksync_types::{
    get_code_key, get_known_code_key, get_nonce_key,
    system_contracts::{DEPLOYMENT_NONCE_INCREMENT, TX_NONCE_INCREMENT},
    web3::signing::keccak256,
    AccountTreeId, Execute, H256, U256,
};
use zksync_utils::{h256_to_u256, u256_to_h256};

use crate::{
    interface::{TxExecutionMode, VmExecutionMode, VmInterface},
    vm_latest::{
        tests::{
            tester::{DeployContractsTx, TxType, VmTesterBuilder},
            utils::{get_balance, read_test_contract, verify_required_storage},
        },
        utils::fee::get_batch_base_fee,
        ExecutionResult, HistoryEnabled,
    },
};

#[test]
fn test_sekp256r1() {
    // In this test, we aim to test whether a simple account interaction (without any fee logic)
    // will work. The account will try to deploy a simple contract from integration tests.
    let mut vm = VmTesterBuilder::new(HistoryEnabled)
        .with_empty_in_memory_storage()
        .with_execution_mode(TxExecutionMode::VerifyExecute)
        .with_execution_mode(TxExecutionMode::EthCall)
        .with_random_rich_accounts(1)
        .build();

    let account = &mut vm.rich_accounts[0];

    // The digest, secret key and public key were copied from the following test suit: https://github.com/hyperledger/besu/blob/b6a6402be90339367d5bcabcd1cfd60df4832465/crypto/algorithms/src/test/java/org/hyperledger/besu/crypto/SECP256R1Test.java#L36
    let sk = p256::SecretKey::from_slice(
        &hex::decode("519b423d715f8b581f4fa8ee59f4771a5b44c8130b4e3eacca54a56dda72b464").unwrap(),
    )
    .unwrap();
    let sk = p256::ecdsa::SigningKey::from(sk);

    let digest = keccak256(&hex::decode("5905238877c77421f73e43ee3da6f2d9e2ccad5fc942dcec0cbd25482935faaf416983fe165b1a045ee2bcd2e6dca3bdf46c4310a7461f9a37960ca672d3feb5473e253605fb1ddfd28065b53cb5858a8ad28175bf9bd386a5e471ea7a65c17cc934a9d791e91491eb3754d03799790fe2d308d16146d5c9b0d0debd97d79ce8").unwrap());
    let public_key_encoded = hex::decode("1ccbe91c075fc7f4f033bfa248db8fccd3565de94bbfb12f3c59ff46c271bf83ce4014c68811f9a21a1fdb2c0e6113e06db7ca93b7404e78dc7ccd5ca89a4ca9").unwrap();

    let (sig, _) = sk.sign_prehash_recoverable(&digest).unwrap();
    let (r, s) = sig.split_bytes();

    let mut encoded_r = [0u8; 32];
    encoded_r.copy_from_slice(&r);

    let mut encoded_s = [0u8; 32];
    encoded_s.copy_from_slice(&s);

    let mut x = [0u8; 32];
    x.copy_from_slice(&public_key_encoded[0..32]);

    let mut y = [0u8; 32];
    y.copy_from_slice(&public_key_encoded[32..64]);

    let tx = account.get_l2_tx_for_execute(
        Execute {
<<<<<<< HEAD
            contract_address: Some(SEKP_256_R1_PRECOMPILE_ADDRESS),
=======
            contract_address: P256VERIFY_PRECOMPILE_ADDRESS,
>>>>>>> daed70ec
            calldata: vec![digest, encoded_r, encoded_s, x, y].concat(),
            value: U256::zero(),
            factory_deps: None,
        },
        None,
    );

    vm.vm.push_transaction(tx);

    let execution_result = vm.vm.execute(VmExecutionMode::Batch);

    let ExecutionResult::Success { output } = execution_result.result else {
        panic!("batch failed")
    };

    let output = H256::from_slice(&output);

    assert_eq!(
        h256_to_u256(output),
        U256::from(1u32),
        "verification was not successful"
    );
}<|MERGE_RESOLUTION|>--- conflicted
+++ resolved
@@ -63,11 +63,7 @@
 
     let tx = account.get_l2_tx_for_execute(
         Execute {
-<<<<<<< HEAD
-            contract_address: Some(SEKP_256_R1_PRECOMPILE_ADDRESS),
-=======
-            contract_address: P256VERIFY_PRECOMPILE_ADDRESS,
->>>>>>> daed70ec
+            contract_address: Some(P256VERIFY_PRECOMPILE_ADDRESS),
             calldata: vec![digest, encoded_r, encoded_s, x, y].concat(),
             value: U256::zero(),
             factory_deps: None,
