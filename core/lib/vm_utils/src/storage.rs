--- conflicted
+++ resolved
@@ -282,19 +282,14 @@
         let contract_hashes = first_miniblock_in_batch.header.base_system_contracts_hashes;
         let base_system_contracts = storage
             .factory_deps_dal()
-<<<<<<< HEAD
             // FIXME: ensure that it will work with evm simulator = 0
             .get_base_system_contracts(
                 contract_hashes.bootloader,
                 contract_hashes.default_aa,
                 Some(contract_hashes.evm_simulator),
             )
-            .await;
-=======
-            .get_base_system_contracts(contract_hashes.bootloader, contract_hashes.default_aa)
             .await
             .context("failed getting base system contracts")?;
->>>>>>> daed70ec
 
         Ok(l1_batch_params(
             first_miniblock_in_batch.l1_batch_number,
