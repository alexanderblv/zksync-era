//! Execution of transaction in zkSync Era

// Linter settings.
#![warn(missing_debug_implementations, missing_docs, bare_trait_objects)]
#![warn(clippy::all, clippy::pedantic)]
#![allow(
    clippy::must_use_candidate,
    clippy::module_name_repetitions,
    clippy::doc_markdown // frequent false positive: RocksDB
)]

use std::{cell::RefCell, collections::HashMap, fmt, rc::Rc};

use zksync_types::{
    get_known_code_key,
    storage::{StorageKey, StorageValue},
    H256,
};

mod cache;
mod in_memory;
mod postgres;
mod rocksdb;
mod shadow_storage;
mod storage_view;
#[cfg(test)]
mod test_utils;
mod witness;

pub use self::{
    in_memory::{InMemoryStorage, IN_MEMORY_STORAGE_DEFAULT_NETWORK_ID},
<<<<<<< HEAD
    postgres::{PostgresStorage, PostgresStorageCaches},
    rocksdb::{RocksdbStorage, RocksdbStorageBuilder, StateKeeperColumnFamily},
=======
    postgres::{PostgresStorage, PostgresStorageCaches, PostgresStorageCachesTask},
    rocksdb::{RocksbStorageBuilder, RocksdbStorage},
>>>>>>> ab532bbe
    shadow_storage::ShadowStorage,
    storage_view::{StorageView, StorageViewMetrics},
    witness::WitnessStorage,
};

/// Functionality to read from the VM storage.
pub trait ReadStorage: fmt::Debug {
    /// Read value of the key.
    fn read_value(&mut self, key: &StorageKey) -> StorageValue;

    /// Checks whether a write to this storage at the specified `key` would be an initial write.
    /// Roughly speaking, this is the case when the storage doesn't contain `key`, although
    /// in case of mutable storage, the caveats apply (a write to a key that is present
    /// in the storage but was not committed is still an initial write).
    fn is_write_initial(&mut self, key: &StorageKey) -> bool;

    /// Load the factory dependency code by its hash.
    fn load_factory_dep(&mut self, hash: H256) -> Option<Vec<u8>>;

    /// Returns whether a bytecode hash is "known" to the system.
    fn is_bytecode_known(&mut self, bytecode_hash: &H256) -> bool {
        let code_key = get_known_code_key(bytecode_hash);
        self.read_value(&code_key) != H256::zero()
    }

    /// Retrieves the enumeration index for a given `key`.
    fn get_enumeration_index(&mut self, key: &StorageKey) -> Option<u64>;
}

/// Functionality to write to the VM storage in a batch.
///
/// So far, this trait is implemented only for [`StorageView`].
pub trait WriteStorage: ReadStorage {
    /// Sets the new value under a given key and returns the previous value.
    fn set_value(&mut self, key: StorageKey, value: StorageValue) -> StorageValue;

    /// Returns a map with the key–value pairs updated by this batch.
    fn modified_storage_keys(&self) -> &HashMap<StorageKey, StorageValue>;

    /// Returns the number of read / write ops for which the value was read from the underlying
    /// storage.
    fn missed_storage_invocations(&self) -> usize;
}

/// Smart pointer to [`WriteStorage`].
pub type StoragePtr<S> = Rc<RefCell<S>>;<|MERGE_RESOLUTION|>--- conflicted
+++ resolved
@@ -29,13 +29,8 @@
 
 pub use self::{
     in_memory::{InMemoryStorage, IN_MEMORY_STORAGE_DEFAULT_NETWORK_ID},
-<<<<<<< HEAD
-    postgres::{PostgresStorage, PostgresStorageCaches},
+    postgres::{PostgresStorage, PostgresStorageCaches, PostgresStorageCachesTask},
     rocksdb::{RocksdbStorage, RocksdbStorageBuilder, StateKeeperColumnFamily},
-=======
-    postgres::{PostgresStorage, PostgresStorageCaches, PostgresStorageCachesTask},
-    rocksdb::{RocksbStorageBuilder, RocksdbStorage},
->>>>>>> ab532bbe
     shadow_storage::ShadowStorage,
     storage_view::{StorageView, StorageViewMetrics},
     witness::WitnessStorage,
