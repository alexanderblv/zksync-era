//! An incomplete example of how node initialization looks like.
//! This example defines a `ResourceProvider` that works using the main node env config, and
//! initializes a single task with a health check server.

use anyhow::Context;
use zksync_config::{
    configs::{
        chain::{
            CircuitBreakerConfig, MempoolConfig, NetworkConfig, OperationsManagerConfig,
            StateKeeperConfig,
        },
        fri_prover_group::FriProverGroupConfig,
        house_keeper::HouseKeeperConfig,
        FriProofCompressorConfig, FriProverConfig, FriWitnessGeneratorConfig, ObservabilityConfig,
        ProofDataHandlerConfig,
    },
    ApiConfig, ContractsConfig, DBConfig, ETHClientConfig, ETHSenderConfig, ETHWatchConfig,
    GasAdjusterConfig, ObjectStoreConfig, PostgresConfig,
};
use zksync_core::{
    api_server::{
        tx_sender::{ApiContracts, TxSenderConfig},
        web3::{state::InternalApiConfig, Namespace},
    },
    metadata_calculator::MetadataCalculatorConfig,
};
use zksync_env_config::FromEnv;
use zksync_node_framework::{
    implementations::layers::{
        circuit_breaker_checker::{self, CircuitBreakerCheckerLayer},
        commitment_generator::CommitmentGeneratorLayer,
        eth_sender::EthSenderLayer,
        eth_watch::EthWatchLayer,
        healtcheck_server::HealthCheckLayer,
        house_keeper::HouseKeeperLayer,
        l1_gas::SequencerL1GasLayer,
        metadata_calculator::MetadataCalculatorLayer,
        object_store::ObjectStoreLayer,
        pools_layer::PoolsLayerBuilder,
        proof_data_handler::ProofDataHandlerLayer,
        query_eth_client::QueryEthClientLayer,
        state_keeper::{
            main_batch_executor::MainBatchExecutorLayer, mempool_io::MempoolIOLayer,
            StateKeeperLayer,
        },
        web3_api::{
            server::{Web3ServerLayer, Web3ServerOptionalConfig},
            tree_api_client::TreeApiClientLayer,
            tx_sender::{PostgresStorageCachesConfig, TxSenderLayer},
            tx_sink::TxSinkLayer,
        },
    },
    service::{ZkStackService, ZkStackServiceBuilder, ZkStackServiceError},
};

struct MainNodeBuilder {
    node: ZkStackServiceBuilder,
}

impl MainNodeBuilder {
    fn new() -> Self {
        Self {
            node: ZkStackServiceBuilder::new(),
        }
    }

    fn add_pools_layer(mut self) -> anyhow::Result<Self> {
        let config = PostgresConfig::from_env()?;
        let pools_layer = PoolsLayerBuilder::empty(config)
            .with_master(true)
            .with_replica(true)
            .with_prover(true)
            .build();
        self.node.add_layer(pools_layer);
        Ok(self)
    }

    fn add_query_eth_client_layer(mut self) -> anyhow::Result<Self> {
        let eth_client_config = ETHClientConfig::from_env()?;
        let query_eth_client_layer = QueryEthClientLayer::new(eth_client_config.web3_url);
        self.node.add_layer(query_eth_client_layer);
        Ok(self)
    }

    fn add_sequencer_l1_gas_layer(mut self) -> anyhow::Result<Self> {
        let gas_adjuster_config = GasAdjusterConfig::from_env()?;
        let state_keeper_config = StateKeeperConfig::from_env()?;
        let eth_sender_config = ETHSenderConfig::from_env()?;
        let sequencer_l1_gas_layer = SequencerL1GasLayer::new(
            gas_adjuster_config,
            state_keeper_config,
            eth_sender_config.sender.pubdata_sending_mode,
        );
        self.node.add_layer(sequencer_l1_gas_layer);
        Ok(self)
    }

    fn add_object_store_layer(mut self) -> anyhow::Result<Self> {
        let object_store_config = ObjectStoreConfig::from_env()?;
        self.node
            .add_layer(ObjectStoreLayer::new(object_store_config));
        Ok(self)
    }

    fn add_metadata_calculator_layer(mut self) -> anyhow::Result<Self> {
        let merkle_tree_env_config = DBConfig::from_env()?.merkle_tree;
        let operations_manager_env_config = OperationsManagerConfig::from_env()?;
        let metadata_calculator_config = MetadataCalculatorConfig::for_main_node(
            &merkle_tree_env_config,
            &operations_manager_env_config,
        );
        self.node
            .add_layer(MetadataCalculatorLayer(metadata_calculator_config));
        Ok(self)
    }

    fn add_state_keeper_layer(mut self) -> anyhow::Result<Self> {
        let mempool_io_layer = MempoolIOLayer::new(
            NetworkConfig::from_env()?,
            ContractsConfig::from_env()?,
            StateKeeperConfig::from_env()?,
            MempoolConfig::from_env()?,
        );
        let main_node_batch_executor_builder_layer =
            MainBatchExecutorLayer::new(DBConfig::from_env()?, StateKeeperConfig::from_env()?);
        let state_keeper_layer = StateKeeperLayer;
        self.node
            .add_layer(mempool_io_layer)
            .add_layer(main_node_batch_executor_builder_layer)
            .add_layer(state_keeper_layer);
        Ok(self)
    }

    fn add_eth_watch_layer(mut self) -> anyhow::Result<Self> {
        self.node.add_layer(EthWatchLayer::new(
            ETHWatchConfig::from_env()?,
            ContractsConfig::from_env()?,
        ));
        Ok(self)
    }

    fn add_proof_data_handler_layer(mut self) -> anyhow::Result<Self> {
        self.node.add_layer(ProofDataHandlerLayer::new(
            ProofDataHandlerConfig::from_env()?,
            ContractsConfig::from_env()?,
        ));
        Ok(self)
    }

    fn add_healthcheck_layer(mut self) -> anyhow::Result<Self> {
        let healthcheck_config = ApiConfig::from_env()?.healthcheck;
        self.node.add_layer(HealthCheckLayer(healthcheck_config));
        Ok(self)
    }

    fn add_tx_sender_layer(mut self) -> anyhow::Result<Self> {
        let state_keeper_config = StateKeeperConfig::from_env()?;
        let rpc_config = ApiConfig::from_env()?.web3_json_rpc;
        let network_config = NetworkConfig::from_env()?;
        let postgres_storage_caches_config = PostgresStorageCachesConfig {
            factory_deps_cache_size: rpc_config.factory_deps_cache_size() as u64,
            initial_writes_cache_size: rpc_config.initial_writes_cache_size() as u64,
            latest_values_cache_size: rpc_config.latest_values_cache_size() as u64,
        };

        // On main node we always use master pool sink.
        self.node.add_layer(TxSinkLayer::MasterPoolSink);
        self.node.add_layer(TxSenderLayer::new(
            TxSenderConfig::new(
                &state_keeper_config,
                &rpc_config,
                network_config.zksync_network_id,
            ),
            postgres_storage_caches_config,
            rpc_config.vm_concurrency_limit(),
            ApiContracts::load_from_disk(), // TODO (BFT-138): Allow to dynamically reload API contracts
        ));
        Ok(self)
    }

    fn add_tree_api_client_layer(mut self) -> anyhow::Result<Self> {
        let rpc_config = ApiConfig::from_env()?.web3_json_rpc;
        self.node
            .add_layer(TreeApiClientLayer::http(rpc_config.tree_api_url));
        Ok(self)
    }

    fn add_http_web3_api_layer(mut self) -> anyhow::Result<Self> {
        let rpc_config = ApiConfig::from_env()?.web3_json_rpc;
        let contracts_config = ContractsConfig::from_env()?;
        let network_config = NetworkConfig::from_env()?;
        let state_keeper_config = StateKeeperConfig::from_env()?;
        let with_debug_namespace = state_keeper_config.save_call_traces;

        let mut namespaces = Namespace::DEFAULT.to_vec();
        if with_debug_namespace {
            namespaces.push(Namespace::Debug)
        }
        namespaces.push(Namespace::Snapshots);

        let optional_config = Web3ServerOptionalConfig {
            namespaces: Some(namespaces),
            filters_limit: Some(rpc_config.filters_limit()),
            subscriptions_limit: Some(rpc_config.subscriptions_limit()),
            batch_request_size_limit: Some(rpc_config.max_batch_request_size()),
            response_body_size_limit: Some(rpc_config.max_response_body_size()),
            ..Default::default()
        };
        self.node.add_layer(Web3ServerLayer::http(
            rpc_config.http_port,
            InternalApiConfig::new(&network_config, &rpc_config, &contracts_config),
            optional_config,
        ));

        Ok(self)
    }

    fn add_ws_web3_api_layer(mut self) -> anyhow::Result<Self> {
        let rpc_config = ApiConfig::from_env()?.web3_json_rpc;
        let contracts_config = ContractsConfig::from_env()?;
        let network_config = NetworkConfig::from_env()?;
        let state_keeper_config = StateKeeperConfig::from_env()?;
        let with_debug_namespace = state_keeper_config.save_call_traces;

        let mut namespaces = Namespace::DEFAULT.to_vec();
        if with_debug_namespace {
            namespaces.push(Namespace::Debug)
        }
        namespaces.push(Namespace::Snapshots);

        let optional_config = Web3ServerOptionalConfig {
            namespaces: Some(namespaces),
            filters_limit: Some(rpc_config.filters_limit()),
            subscriptions_limit: Some(rpc_config.subscriptions_limit()),
            batch_request_size_limit: Some(rpc_config.max_batch_request_size()),
            response_body_size_limit: Some(rpc_config.max_response_body_size()),
            websocket_requests_per_minute_limit: Some(
                rpc_config.websocket_requests_per_minute_limit(),
            ),
        };
        self.node.add_layer(Web3ServerLayer::ws(
            rpc_config.ws_port,
            InternalApiConfig::new(&network_config, &rpc_config, &contracts_config),
            optional_config,
        ));

        Ok(self)
    }
    fn add_eth_sender_layer(mut self) -> anyhow::Result<Self> {
        let eth_sender_config = ETHSenderConfig::from_env()?;
        let contracts_config = ContractsConfig::from_env()?;
        let eth_client_config = ETHClientConfig::from_env()?;
        let network_config = NetworkConfig::from_env()?;

        self.node.add_layer(EthSenderLayer::new(
            eth_sender_config,
            contracts_config,
            eth_client_config,
            network_config,
        ));

        Ok(self)
    }

    fn add_house_keeper_layer(mut self) -> anyhow::Result<Self> {
        let house_keeper_config = HouseKeeperConfig::from_env()?;
        let fri_prover_config = FriProverConfig::from_env()?;
        let fri_witness_generator_config = FriWitnessGeneratorConfig::from_env()?;
        let fri_prover_group_config = FriProverGroupConfig::from_env()?;
        let fri_proof_compressor_config = FriProofCompressorConfig::from_env()?;

        self.node.add_layer(HouseKeeperLayer::new(
            house_keeper_config,
            fri_prover_config,
            fri_witness_generator_config,
            fri_prover_group_config,
            fri_proof_compressor_config,
        ));

        Ok(self)
    }

    fn add_commitment_generator_layer(mut self) -> anyhow::Result<Self> {
        self.node.add_layer(CommitmentGeneratorLayer);

        Ok(self)
    }

<<<<<<< HEAD
    fn add_circuit_breaker_checker_layer(mut self) -> anyhow::Result<Self> {
        let circuit_breaker_config = CircuitBreakerConfig::from_env()?;
        self.node
            .add_layer(CircuitBreakerCheckerLayer(circuit_breaker_config));

        Ok(self)
    }

    fn build(self) -> ZkStackService {
        self.node
=======
    fn build(mut self) -> Result<ZkStackService, ZkStackServiceError> {
        self.node.build()
>>>>>>> c072288a
    }
}

fn main() -> anyhow::Result<()> {
    let observability_config =
        ObservabilityConfig::from_env().context("ObservabilityConfig::from_env()")?;
    let log_format: vlog::LogFormat = observability_config
        .log_format
        .parse()
        .context("Invalid log format")?;
    let _guard = vlog::ObservabilityBuilder::new()
        .with_log_format(log_format)
        .build();

    MainNodeBuilder::new()
        .add_pools_layer()?
        .add_circuit_breaker_checker_layer()?
        .add_query_eth_client_layer()?
        .add_sequencer_l1_gas_layer()?
        .add_object_store_layer()?
        .add_metadata_calculator_layer()?
        .add_state_keeper_layer()?
        .add_eth_watch_layer()?
        .add_eth_sender_layer()?
        .add_proof_data_handler_layer()?
        .add_healthcheck_layer()?
        .add_tx_sender_layer()?
        .add_tree_api_client_layer()?
        .add_http_web3_api_layer()?
        .add_ws_web3_api_layer()?
        .add_house_keeper_layer()?
        .add_commitment_generator_layer()?
        .build()?
        .run()?;

    Ok(())
}<|MERGE_RESOLUTION|>--- conflicted
+++ resolved
@@ -286,7 +286,6 @@
         Ok(self)
     }
 
-<<<<<<< HEAD
     fn add_circuit_breaker_checker_layer(mut self) -> anyhow::Result<Self> {
         let circuit_breaker_config = CircuitBreakerConfig::from_env()?;
         self.node
@@ -295,12 +294,8 @@
         Ok(self)
     }
 
-    fn build(self) -> ZkStackService {
-        self.node
-=======
     fn build(mut self) -> Result<ZkStackService, ZkStackServiceError> {
         self.node.build()
->>>>>>> c072288a
     }
 }
 
